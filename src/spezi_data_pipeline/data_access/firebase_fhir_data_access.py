--- conflicted
+++ resolved
@@ -83,41 +83,19 @@
                                           initialized upon successful connection.
     """
 
-<<<<<<< HEAD
-    def __init__(
-        self,
-        project_id: Optional[  # pylint: disable=consider-alternative-union-syntax
-            str
-        ] = None,
-        service_account_key_file: Optional[  # pylint: disable=consider-alternative-union-syntax
-            str
-        ] = None,
-        db: Optional[  # pylint: disable=consider-alternative-union-syntax
-            firestore.client
-        ] = None,
-    ) -> None:
-=======
+
     def __init__(self, db=None, project_id=None, service_account_key_file=None):
->>>>>>> 6a7ee33db0d1c0a6b885119fb9eb6a30737bfafb
         """
         Initializes the FirebaseFHIRAccess instance with Firebase service account
         credentials and project ID or prev. initialized database.
         """
-<<<<<<< HEAD
-        self.project_id = project_id
-        self.service_account_key_file = service_account_key_file
-        self.db = db
-<<<<<<< HEAD
-=======
         if db:
             self.db = db
         elif project_id and service_account_key_file:
             self.project_id = project_id
             self.service_account_key_file = service_account_key_file
             self.db = None
->>>>>>> 6a7ee33db0d1c0a6b885119fb9eb6a30737bfafb
-=======
->>>>>>> edc0605a
+
 
     def connect(self) -> None:
         """
