--- conflicted
+++ resolved
@@ -2,27 +2,14 @@
 
 This source file is part of the Stanford Spezi open-source project.
 
-<<<<<<< HEAD
-<<<<<<< HEAD
-<<<<<<< HEAD
 SPDX-FileCopyrightText: 2024 Stanford University and the project authors (see CONTRIBUTORS.md)
-=======
-SPDX-FileCopyrightText: 2022 Stanford University and the project authors (see CONTRIBUTORS.md)
->>>>>>> d6b481a... Adding date filtering feature and other improvements (#1)
-=======
+
 SPDX-FileCopyrightText: 2024 Stanford University and the project authors (see CONTRIBUTORS.md)
->>>>>>> 51e212a... Improve Badge & Add Basic GitHub Actions (#4)
-=======
-SPDX-FileCopyrightText: 2024 Stanford University and the project authors (see CONTRIBUTORS.md)
->>>>>>> 51e212a4
 
 SPDX-License-Identifier: MIT
   
 -->
 
-<<<<<<< HEAD
-<<<<<<< HEAD
-<<<<<<< HEAD
 # Spezi Data Pipeline Template
 
 [![Build and Test](https://github.com/StanfordSpezi/SpeziDataPipelineTemplate/actions/workflows/build-and-test.yml/badge.svg)](https://github.com/StanfordSpezi/SpeziDataPipelineTemplate/actions/workflows/build-and-test.yml)
@@ -33,33 +20,6 @@
 The Spezi Data Pipeline provides a suite of functionalities for accessing, filtering, analyzing, and visualizing data from Firestore, tailored specifically for healthcare applications. Designed for flexibility, it can be easily integrated into any Python notebook environment.
 
 The `SpeziDataPipelineTemplate` Python Notebook contains a template demonstrating the usage of the Spezi Data Pipeline.
-=======
-# Spezi Data Pipeline
-=======
-# Spezi Data Pipeline Template
->>>>>>> 51e212a... Improve Badge & Add Basic GitHub Actions (#4)
-=======
-# Spezi Data Pipeline Template
->>>>>>> 51e212a4
-
-[![Build and Test](https://github.com/StanfordSpezi/SpeziDataPipelineTemplate/actions/workflows/build-and-test.yml/badge.svg)](https://github.com/StanfordSpezi/SpeziDataPipelineTemplate/actions/workflows/build-and-test.yml)
-<a target="_blank" href="https://colab.research.google.com/github/StanfordSpezi/SpeziDataPipelineTemplate/blob/main/SpeziDataPipelineTemplate.ipynb">
-  <img src="https://colab.research.google.com/assets/colab-badge.svg" alt="Open In Colab"/>
-</a>
-
-<<<<<<< HEAD
-<<<<<<< HEAD
->>>>>>> d6b481a... Adding date filtering feature and other improvements (#1)
-=======
-The Spezi Data Pipeline provides a suite of functionalities for accessing, filtering, analyzing, and visualizing data from Firestore, tailored specifically for healthcare applications. Designed for flexibility, it can be easily integrated into any Python notebook environment.
-
-The `SpeziDataPipelineTemplate` Python Notebook contains a template demonstrating the usage of the Spezi Data Pipeline.
->>>>>>> 51e212a... Improve Badge & Add Basic GitHub Actions (#4)
-=======
-The Spezi Data Pipeline provides a suite of functionalities for accessing, filtering, analyzing, and visualizing data from Firestore, tailored specifically for healthcare applications. Designed for flexibility, it can be easily integrated into any Python notebook environment.
-
-The `SpeziDataPipelineTemplate` Python Notebook contains a template demonstrating the usage of the Spezi Data Pipeline.
->>>>>>> 51e212a4
 
 
 ## Overview
@@ -79,8 +39,6 @@
 
 **[firebase_admin](https://firebase.google.com/docs/admin/setup)** 
 
-<<<<<<< HEAD
-<<<<<<< HEAD
 **[requests](https://pypi.org/project/requests/)**
 
 **[ipywidgets](https://ipywidgets.readthedocs.io/en/latest/user_install.html)**
@@ -91,18 +49,11 @@
 
 ```bash
 pip install pandas numpy matplotlib firebase-admin requests ipywidgets pytz
-=======
-=======
->>>>>>> 51e212a4
+
 You can install all required external packages using pip, which is the package installer for Python, with the following command:
 
 ```bash
 pip install pandas numpy matplotlib firebase-admin
-<<<<<<< HEAD
->>>>>>> d6b481a... Adding date filtering feature and other improvements (#1)
-=======
->>>>>>> 51e212a4
-```
 
 
 ## Generate Service Account Key
@@ -171,23 +122,9 @@
 vizualize_data(daily_df)
 
 ```
-<<<<<<< HEAD
-<<<<<<< HEAD
-<<<<<<< HEAD
+
 
 ![visualize_data.png](Figures/visualize_data.png)
-=======
-![visualize_data.png](attachment:b0a17b62-3676-4abb-bcb5-643f623c96ce.png)
-
->>>>>>> d6b481a... Adding date filtering feature and other improvements (#1)
-=======
-
-![visualize_data.png](Figures/visualize_data.png)
->>>>>>> 51e212a... Improve Badge & Add Basic GitHub Actions (#4)
-=======
-
-![visualize_data.png](Figures/visualize_data.png)
->>>>>>> 51e212a4
 
 
 ## Contributing
