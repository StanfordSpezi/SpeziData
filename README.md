--- conflicted
+++ resolved
@@ -166,17 +166,10 @@
 
 **[fhir.resources](https://pypi.org/project/fhir.resources/)**
 
-<<<<<<< HEAD
-You can install all required external packages using pip, which is the package installer for Python, with the following command:
-
-```bash
-pip install pandas numpy matplotlib firebase-admin fhir.resources
-=======
 You can install all required external packages using pip by running the following command in your terminal:
 
 ```bash
 pip install -r requirements.txt
->>>>>>> c519aa98
 ```
 
 ## Generate Service Account Key
@@ -197,12 +190,6 @@
 
 # Firebase project ID
 project_id = "projectId"
-<<<<<<< HEAD
-
-# Firestore collection name to be used
-collection_name = "users"
-=======
->>>>>>> c519aa98
 
 # Collection details within Firebase Firestore. Replace with the collection names in your project.
 collection_name = "users"
@@ -211,10 +198,6 @@
 ```
 
 > [!NOTE]
-<<<<<<< HEAD
-> - Replace "path/to/your/serviceAccountKey.json" with the actual path to the .json file you downloaded earlier.
-> - The "projectId" is your Firebase project ID, which you can find in your Firebase project settings.
-=======
 >
 > - Replace "path/to/your/serviceAccountKey.json" with the actual path to the .JSON file you downloaded earlier.
 > - The "projectId" is your Firebase project ID, which you can find in your Firebase project settings.
@@ -222,7 +205,6 @@
 ### Connect to Firebase
 
 ```python
->>>>>>> c519aa98
 
 # Initialize and connect to Firebase using FHIR standards
 firebase_access = FirebaseFHIRAccess(project_id, service_account_key_file)
@@ -236,16 +218,12 @@
 In this example, we will demonstrate how we can perform Firestore query to download step counts (LOINC code: 55423-8) and heart rate (LOINC code: 8867-4) data, and, subsequently, to flatten them in a more readable and convenient tabular format.
 
 ```python
-<<<<<<< HEAD
-flattened_df = fetch_and_flatten_data(db, collection_name, "55423-8")   
-=======
 # Select the LOINC codes for the HealthKit quantities to perform a Firebase query
 loinc_codes = ["55423-8", "8867-4"]
 
 # Fetch and flatten FHIR data
 fhir_observations = firebase_access.fetch_data(collection_name, subcollection_name, loinc_codes)
 flattened_fhir_dataframe = flatten_fhir_resources(fhir_observations)
->>>>>>> c519aa98
 ```
 
 > [!NOTE]
